--- conflicted
+++ resolved
@@ -18,9 +18,5 @@
 python:
   install:
     - method: pip
-<<<<<<< HEAD
       path: .
-=======
-        path: .
->>>>>>> b729be2b
     - requirements: requirements.txt